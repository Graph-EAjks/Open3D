--- conflicted
+++ resolved
@@ -628,8 +628,6 @@
     std::unordered_map<std::string, std::string> map_filename_to_path_;
 };
 
-<<<<<<< HEAD
-=======
 /// \class MetalTexture
 /// \brief Data class for `MetalTexture` contains albedo, normal, roughness and
 /// metallic texture files for metal based material.
@@ -808,7 +806,6 @@
     std::unordered_map<std::string, std::string> map_filename_to_path_;
 };
 
->>>>>>> 497c9506
 /// \class JuneauImage
 /// \brief Data class for `JuneauImage` contains the `JuneauImage.jpg` file.
 class JuneauImage : public SingleDownloadDataset {
