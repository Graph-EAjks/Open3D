--- conflicted
+++ resolved
@@ -133,48 +133,49 @@
 	plt.imshow(zzz)
 	plt.show()
 
-<<<<<<< HEAD
-    print("Testing basic image processing module.")
-    im_raw = mpimg.imread("TestData/lena_color.jpg")
-    im = Image(im_raw)
-    im_g3 = FilterImage(im, Gaussian3)
-    im_g5 = FilterImage(im, Gaussian5)
-    im_g7 = FilterImage(im, Gaussian7)
-    im_gaussian = [im, im_g3, im_g5, im_g7]
-    pyramid_levels = 4
-    pyramid_with_gaussian_filter = True
-    im_pyramid = CreateImagePyramid(im, pyramid_levels,
-            pyramid_with_gaussian_filter)
-    im_dx = FilterImage(im, Sobel3dx)
-    im_dx_pyramid = FilterImagePyramid(im_pyramid, pyramid_levels, Sobel3dx)
-    im_dy = FilterImage(im, Sobel3dy)
-    im_dy_pyramid = FilterImagePyramid(im_pyramid, pyramid_levels, Sobel3dy)
-    switcher = {
-        0: im_gaussian,
-        1: im_pyramid,
-        2: im_dx_pyramid,
-        3: im_dy_pyramid,
-    }
-    for i in range(4):
-        for j in range(4):
-            plt.subplot(4, 4, i*4+j+1)
-            plt.imshow(switcher.get(i)[j])
-    plt.show()
-
-    print("Final test: load an RGB-D image pair and convert to pointcloud.")
-    im1 = ReadImage("TestData/RGBD/depth/00000.png")
-    im2 = ReadImage("TestData/RGBD/color/00000.jpg")
-    plt.figure(figsize=(12,8))
-    plt.subplot(1, 2, 1)
-    plt.imshow(np.asarray(im1, dtype=np.float64) / 1000.0)
-    plt.subplot(1, 2, 2)
-    plt.imshow(im2)
-    plt.show()
-    pcd = CreatePointCloudFromRGBDImage(im1, im2, PinholeCameraIntrinsic.PrimeSenseDefault)
-    # Flip it, otherwise the pointcloud will be upside down
-    pcd.Transform([[1, 0, 0, 0], [0, -1, 0, 0], [0, 0, -1, 0], [0, 0, 0, 1]])
-    DrawGeometries([pcd])
-=======
+
+	print("Testing basic image processing module.")
+	im_raw = mpimg.imread("TestData/lena_color.jpg")
+	im = Image(im_raw)
+	im_g3 = FilterImage(im, Gaussian3)
+	im_g5 = FilterImage(im, Gaussian5)
+	im_g7 = FilterImage(im, Gaussian7)
+	im_gaussian = [im, im_g3, im_g5, im_g7]
+	pyramid_levels = 4
+	pyramid_with_gaussian_filter = True
+	im_pyramid = CreateImagePyramid(im, pyramid_levels,
+                                  pyramid_with_gaussian_filter)
+  im_dx = FilterImage(im, Sobel3dx)
+  im_dx_pyramid = FilterImagePyramid(im_pyramid, 
+                                     pyramid_levels, Sobel3dx)
+  im_dy = FilterImage(im, Sobel3dy)
+  im_dy_pyramid = FilterImagePyramid(im_pyramid, pyramid_levels, Sobel3dy)
+  switcher = {
+    0: im_gaussian,
+    1: im_pyramid,
+    2: im_dx_pyramid,
+    3: im_dy_pyramid,
+  }
+  for i in range(4):
+    for j in range(4):
+      plt.subplot(4, 4, i*4+j+1)
+      plt.imshow(switcher.get(i)[j])
+  plt.show()
+
+  print("Final test: load an RGB-D image pair and convert to pointcloud.")
+  im1 = ReadImage("TestData/RGBD/depth/00000.png")
+  im2 = ReadImage("TestData/RGBD/color/00000.jpg")
+  plt.figure(figsize=(12,8))
+  plt.subplot(1, 2, 1)
+  plt.imshow(np.asarray(im1, dtype=np.float64) / 1000.0)
+  plt.subplot(1, 2, 2)
+  plt.imshow(im2)
+  plt.show()
+  pcd = CreatePointCloudFromRGBDImage(im1, im2, PinholeCameraIntrinsic.PrimeSenseDefault)
+  # Flip it, otherwise the pointcloud will be upside down
+  pcd.Transform([[1, 0, 0, 0], [0, -1, 0, 0], [0, 0, -1, 0], [0, 0, 0, 1]])
+  DrawGeometries([pcd])
+
 	print("Final test: load an RGB-D image pair and convert to pointcloud.")
 	im1 = ReadImage("../TestData/RGBD/depth/00000.png")
 	im2 = ReadImage("../TestData/RGBD/color/00000.jpg")
@@ -188,7 +189,7 @@
 	# Flip it, otherwise the pointcloud will be upside down
 	pcd.Transform([[1, 0, 0, 0], [0, -1, 0, 0], [0, 0, -1, 0], [0, 0, 0, 1]])
 	DrawGeometries([pcd])
->>>>>>> 411d08b1
+
 
 	print("")
 
