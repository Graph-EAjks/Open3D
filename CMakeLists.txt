--- conflicted
+++ resolved
@@ -292,16 +292,12 @@
     message(FATAL_ERROR "BUILD_SYCL_MODULE and BUILD_SYCL_MODULE cannot be on at the same time for now.")
 endif()
 
-<<<<<<< HEAD
+# Global flag to set CXX standard.
+# This does not affect 3rd party libraries.
 set(CMAKE_CXX_STANDARD 17)
 if (MSVC)
     set(CMAKE_CXX_STANDARD 20)
 endif()
-=======
-# Global flag to set CXX standard.
-# This does not affect 3rd party libraries.
-set(CMAKE_CXX_STANDARD 17)
->>>>>>> 601516af
 set(CMAKE_CXX_EXTENSIONS OFF)   # Improved compatibility
 
 # Suppress warnings for deprecated C++17 functions (stdgpu->thrust with CUDA 11 for MSVC).
