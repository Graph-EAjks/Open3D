--- conflicted
+++ resolved
@@ -595,55 +595,28 @@
             ++current_idx;
         } else if (w_mesh.GetMaterial().HasRoughnessMap() &&
                    w_mesh.GetMaterial().HasMetallicMap()) {
-<<<<<<< HEAD
             auto rough = w_mesh.GetMaterial().GetRoughnessMap().AsTensor();
             auto metal = w_mesh.GetMaterial().GetMetallicMap().AsTensor();
+            bool badshape = false;
             if (rough.GetShape() != metal.GetShape()) {
-                utility::LogError(
+                utility::LogWarning(
                         "RoughnessMap (shape={}) and MetallicMap (shape={}) "
-                        "must have the same shape.",
+                        "must have the same shape. Not saving MetallicMap!",
                         rough.GetShape(), metal.GetShape());
+                badshape = true;
             }
             auto rows = rough.GetShape(0);
             auto cols = rough.GetShape(1);
             auto rough_metal = core::Tensor::Full({rows, cols, 4}, 255,
                                                   core::Dtype::UInt8);
-            rough_metal.Slice(2, 2, 3) =
-                    metal.Slice(2, 0, 1);  // blue channel is metal
+            if (!badshape) {
+                rough_metal.Slice(2, 2, 3) =
+                        metal.Slice(2, 0, 1);  // blue channel is metal
+            }
             rough_metal.Slice(2, 1, 2) =
                     rough.Slice(2, 0, 1);  // green channel is roughness
 
             geometry::Image rough_metal_img(rough_metal);
-=======
-            auto rough = w_mesh.GetMaterial().GetRoughnessMap();
-            auto metal = w_mesh.GetMaterial().GetMetallicMap();
-            auto rows = rough.GetRows();
-            auto cols = rough.GetCols();
-            auto rough_metal =
-                    geometry::Image(rows, cols, 4, core::Dtype::UInt8);
-            rough_metal.AsTensor() =
-                    core::Tensor::Ones(rough_metal.AsTensor().GetShape(),
-                                       core::Dtype::UInt8) *
-                    255;
-            auto metal_channel = metal.AsTensor().GetItem(
-                    {core::TensorKey::Slice(0, rows + 1, core::None),
-                     core::TensorKey::Slice(0, cols + 1, core::None),
-                     core::TensorKey::Index(0)});
-            auto rough_channel = rough.AsTensor().GetItem(
-                    {core::TensorKey::Slice(0, rows + 1, core::None),
-                     core::TensorKey::Slice(0, cols + 1, core::None),
-                     core::TensorKey::Index(0)});
-            rough_metal.AsTensor().SetItem(
-                    {core::TensorKey::Slice(0, rows + 1, core::None),
-                     core::TensorKey::Slice(0, cols + 1, core::None),
-                     core::TensorKey::Index(2)},  // metallic in blue
-                    metal_channel);
-            rough_metal.AsTensor().SetItem(
-                    {core::TensorKey::Slice(0, rows + 1, core::None),
-                     core::TensorKey::Slice(0, cols + 1, core::None),
-                     core::TensorKey::Index(1)},  // roughness in green
-                    rough_channel);
->>>>>>> 1fa97fc4
             SetTextureMaterialProperty(ai_mat, ai_scene.get(), current_idx,
                                        aiTextureType_UNKNOWN, rough_metal_img);
             ++current_idx;
