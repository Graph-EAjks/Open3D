--- conflicted
+++ resolved
@@ -33,21 +33,8 @@
 #include "open3d/data/Dataset.h"
 #include "open3d/geometry/PointCloud.h"
 #include "open3d/t/io/PointCloudIO.h"
-<<<<<<< HEAD
-=======
 #include "open3d/utility/FileSystem.h"
->>>>>>> 4265ea27
 #include "tests/Tests.h"
-
-#ifdef WIN32
-#define _SILENCE_EXPERIMENTAL_FILESYSTEM_DEPRECATION_WARNING
-#endif
-#ifdef __APPLE__
-// CMAKE_OSX_DEPLOYMENT_TARGET "10.15" or newer
-#define _LIBCPP_NO_EXPERIMENTAL_DEPRECATION_WARNING_FILESYSTEM
-#endif
-#include <experimental/filesystem>
-namespace fs = std::experimental::filesystem;
 
 namespace open3d {
 namespace tests {
@@ -696,11 +683,7 @@
     auto pcd_down = pcd.VoxelDownSample(0.1);
 
     const std::string file_path =
-<<<<<<< HEAD
-            fs::temp_directory_path().string() + "/down.pcd";
-=======
             utility::filesystem::GetTempDirectoryPath() + "/down.pcd";
->>>>>>> 4265ea27
     t::io::WritePointCloud(file_path, pcd_down);
 
     // Value test
