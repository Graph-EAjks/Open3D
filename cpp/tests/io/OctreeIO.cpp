// ----------------------------------------------------------------------------
// -                        Open3D: www.open3d.org                            -
// ----------------------------------------------------------------------------
// The MIT License (MIT)
//
// Copyright (c) 2018-2021 www.open3d.org
//
// Permission is hereby granted, free of charge, to any person obtaining a copy
// of this software and associated documentation files (the "Software"), to deal
// in the Software without restriction, including without limitation the rights
// to use, copy, modify, merge, publish, distribute, sublicense, and/or sell
// copies of the Software, and to permit persons to whom the Software is
// furnished to do so, subject to the following conditions:
//
// The above copyright notice and this permission notice shall be included in
// all copies or substantial portions of the Software.
//
// THE SOFTWARE IS PROVIDED "AS IS", WITHOUT WARRANTY OF ANY KIND, EXPRESS OR
// IMPLIED, INCLUDING BUT NOT LIMITED TO THE WARRANTIES OF MERCHANTABILITY,
// FITNESS FOR A PARTICULAR PURPOSE AND NONINFRINGEMENT. IN NO EVENT SHALL THE
// AUTHORS OR COPYRIGHT HOLDERS BE LIABLE FOR ANY CLAIM, DAMAGES OR OTHER
// LIABILITY, WHETHER IN AN ACTION OF CONTRACT, TORT OR OTHERWISE, ARISING
// FROM, OUT OF OR IN CONNECTION WITH THE SOFTWARE OR THE USE OR OTHER DEALINGS
// IN THE SOFTWARE.
// ----------------------------------------------------------------------------

#include "open3d/io/OctreeIO.h"

#include <json/json.h>

#include <cstdio>

#include "open3d/data/Dataset.h"
#include "open3d/geometry/Octree.h"
#include "open3d/geometry/PointCloud.h"
#include "open3d/io/PointCloudIO.h"
#include "open3d/utility/FileSystem.h"
#include "open3d/utility/IJsonConvertible.h"
#include "tests/Tests.h"

#ifdef WIN32
#define _SILENCE_EXPERIMENTAL_FILESYSTEM_DEPRECATION_WARNING
#endif
#ifdef __APPLE__
// CMAKE_OSX_DEPLOYMENT_TARGET "10.15" or newer
#define _LIBCPP_NO_EXPERIMENTAL_DEPRECATION_WARNING_FILESYSTEM
#endif
#include <experimental/filesystem>
namespace fs = std::experimental::filesystem;

namespace open3d {
namespace tests {

void WriteReadAndAssertEqual(const geometry::Octree& src_octree) {
    // Write to file
    std::string file_name =
<<<<<<< HEAD
            fs::temp_directory_path().string() + "/temp_octree.json";
=======
            utility::filesystem::GetTempDirectoryPath() + "/temp_octree.json";
>>>>>>> 4265ea27
    EXPECT_TRUE(io::WriteOctree(file_name, src_octree));

    // Read from file
    geometry::Octree dst_octree;
    EXPECT_TRUE(io::ReadOctree(file_name, dst_octree));
    EXPECT_TRUE(src_octree == dst_octree);
}

TEST(OctreeIO, EmptyTree) {
    geometry::Octree octree(10);
    ExpectEQ(octree.origin_, Eigen::Vector3d(0, 0, 0));
    EXPECT_EQ(octree.size_, 0);

    WriteReadAndAssertEqual(octree);
}

TEST(OctreeIO, ZeroDepth) {
    geometry::Octree octree(0, Eigen::Vector3d(-1, -1, -1), 2);
    Eigen::Vector3d point(0, 0, 0);
    Eigen::Vector3d color(0, 0.1, 0.2);
    octree.InsertPoint(point, geometry::OctreeColorLeafNode::GetInitFunction(),
                       geometry::OctreeColorLeafNode::GetUpdateFunction(color));

    WriteReadAndAssertEqual(octree);
}

TEST(OctreeIO, JsonFileIOFragment) {
    // Create octree
    geometry::PointCloud pcd;
    data::PLYPointCloud pointcloud_ply;
    io::ReadPointCloud(pointcloud_ply.GetPath(), pcd);
    size_t max_depth = 6;
    geometry::Octree octree(max_depth);
    octree.ConvertFromPointCloud(pcd, 0.01);

    WriteReadAndAssertEqual(octree);
}

TEST(OctreeIO, JsonFileIOSevenCubes) {
    // Build octree
    std::vector<Eigen::Vector3d> points{
            Eigen::Vector3d(0.5, 0.5, 0.5), Eigen::Vector3d(1.5, 0.5, 0.5),
            Eigen::Vector3d(0.5, 1.5, 0.5), Eigen::Vector3d(1.5, 1.5, 0.5),
            Eigen::Vector3d(0.5, 0.5, 1.5), Eigen::Vector3d(1.5, 0.5, 1.5),
            Eigen::Vector3d(0.5, 1.5, 1.5)};
    std::vector<Eigen::Vector3d> colors{
            Eigen::Vector3d(0.0, 0.0, 0.0),  Eigen::Vector3d(0.25, 0.0, 0.0),
            Eigen::Vector3d(0.0, 0.25, 0.0), Eigen::Vector3d(0.25, 0.25, 0.0),
            Eigen::Vector3d(0.0, 0.0, 0.25), Eigen::Vector3d(0.25, 0.0, 0.25),
            Eigen::Vector3d(0.0, 0.25, 0.25)};
    geometry::Octree octree(1, Eigen::Vector3d(0, 0, 0), 2);
    for (size_t i = 0; i < points.size(); ++i) {
        octree.InsertPoint(
                points[i], geometry::OctreeColorLeafNode::GetInitFunction(),
                geometry::OctreeColorLeafNode::GetUpdateFunction(colors[i]));
    }

    WriteReadAndAssertEqual(octree);
}

}  // namespace tests
}  // namespace open3d<|MERGE_RESOLUTION|>--- conflicted
+++ resolved
@@ -38,27 +38,13 @@
 #include "open3d/utility/IJsonConvertible.h"
 #include "tests/Tests.h"
 
-#ifdef WIN32
-#define _SILENCE_EXPERIMENTAL_FILESYSTEM_DEPRECATION_WARNING
-#endif
-#ifdef __APPLE__
-// CMAKE_OSX_DEPLOYMENT_TARGET "10.15" or newer
-#define _LIBCPP_NO_EXPERIMENTAL_DEPRECATION_WARNING_FILESYSTEM
-#endif
-#include <experimental/filesystem>
-namespace fs = std::experimental::filesystem;
-
 namespace open3d {
 namespace tests {
 
 void WriteReadAndAssertEqual(const geometry::Octree& src_octree) {
     // Write to file
     std::string file_name =
-<<<<<<< HEAD
-            fs::temp_directory_path().string() + "/temp_octree.json";
-=======
             utility::filesystem::GetTempDirectoryPath() + "/temp_octree.json";
->>>>>>> 4265ea27
     EXPECT_TRUE(io::WriteOctree(file_name, src_octree));
 
     // Read from file
